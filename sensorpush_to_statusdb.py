--- conflicted
+++ resolved
@@ -33,17 +33,10 @@
         resp = requests.post(url, json=body_data)
 
         assert resp.status_code == 200
-<<<<<<< HEAD
         authorization_value = resp.json().get("authorization")
         body_data = {"authorization": "{}".format(authorization_value)}
         url_ending = "oauth/accesstoken"
-        url = "/".join(x.strip("/") for x in [self.base_url, url_ending] if x)
-=======
-        authorization_value = resp.json().get('authorization')
-        body_data = {'authorization': "{}".format(authorization_value)}
-        url_ending = 'oauth/accesstoken'
-        url = '/'.join([self.base_url, url_ending])
->>>>>>> 5288ad3d
+        url = "/".join([self.base_url, url_ending])
         resp = requests.post(url, json=body_data)
         assert resp.status_code == 200
         self.access_token = resp.json().get("accesstoken")
@@ -53,15 +46,8 @@
         if not self._authorized:
             self._authorize()
 
-<<<<<<< HEAD
-        url = "/".join(x.strip("/") for x in [self.base_url, url_ending] if x)
+        url = "/".join([self.base_url, url_ending])
         auth_headers = {"Authorization": self.access_token}
-
-=======
-        url = '/'.join([self.base_url, url_ending])
-        auth_headers = {'Authorization': self.access_token}
-        resp = requests.post(url, json=body_data, headers=auth_headers)
->>>>>>> 5288ad3d
         attempt = 1
         max_attempts = 3
         while attempt <= max_attempts:
