# Standalone scripts

Repository to store standalone scripts that do not belong to any bigger package or repository.

## Contents

#### backup_gihtub.py
Performs a backup of all the repositories in user's GitHub account.

*Dependencies*

* couchdb
* logbook
<<<<<<< HEAD
* pygithub3

#### data_to_ftp.py
Used to transfer data to user's ftp server maintaing the directory tree structure. Main intention
is to get the data to user outside Sweden.

*Dependencies*

* ConfigParser
* ftplib
* other modules such as os,sys,argparse
=======
* pprint
* pygithub3
>>>>>>> 7c6b4d87
<|MERGE_RESOLUTION|>--- conflicted
+++ resolved
@@ -11,7 +11,7 @@
 
 * couchdb
 * logbook
-<<<<<<< HEAD
+* pprint
 * pygithub3
 
 #### data_to_ftp.py
@@ -22,8 +22,4 @@
 
 * ConfigParser
 * ftplib
-* other modules such as os,sys,argparse
-=======
-* pprint
-* pygithub3
->>>>>>> 7c6b4d87
+* other modules such as os,sys,argparse